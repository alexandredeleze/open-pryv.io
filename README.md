--- conflicted
+++ resolved
@@ -64,37 +64,31 @@
 
 1. To visualize login/registration/access giving process 
 
-<<<<<<< HEAD
 a) launch the [authentication process](http://api.pryv.com/app-web-access/?pryvServiceInfoUrl=https://my-computer.rec.la/reg/service/info ) on App-Web-Access (notice that the
- `pryvServiceInfoUrl` parameter is set to your `https://yourdomain//reg/service/info`. Press "Request Access"
-=======
-a) launch the [authentication process](http://api.pryv.com/app-web-access/?pryvServiceInfoUrl=https://my-computer.rec.la/reg/service/info) on App-Web-Access (notice that the
  `pryvServiceInfoUrl` parameter is set to your `https://yourdomain//reg/service/info`. Press "Request Access" (you may need to allow popups in the browser)
->>>>>>> 5fbe35d4
+ 
 ![Request Access](readme/initialize-auth.png)
 
 b) Press "Login: Open-Pryv.io". Notice that it will
  open your local interface from
  app-web-auth3 for the authentication. 
+ 
 ![Request Access](readme/get-auth-popup.png )
 
-<<<<<<< HEAD
-c) Register/Login to your local setup. You will get endpoint like https://{token}@my-computer.rec.la/youruser/
-=======
-c) Register/Login to your local setup (locally email sending is slow, so wait until you will get green success message)
->>>>>>> 5fbe35d4
+c) Register/Login to your local setup (locally email sending is slow, so wait until you will get green success message). You will get endpoint like https://{token}@my-computer
+.rec.la/youruser/
+
 ![Request Access](readme/signup.png )
 
 2.You can try various **api requests** (including the same registration/login) using **postman** - find
  documentation that could be imported into the Postman (to make Rest requests) - [https://api
  .pryv.com/open-api/](https://api.pryv.com/open-api/).
 
-<<<<<<< HEAD
 * You also can check the database by using [mongo-express](http://0.0.0.0:8081/) that was
  launched together with docker-compose
-=======
-After images are built, you can simply run `docker-compose up -f  docker-compose.yml` or `docker-compose up -f  docker-compose.download.yml` instead of `sh build-local.sh` to start the containers.
->>>>>>> 5fbe35d4
+
+* After images are built, you can simply run `docker-compose up -f  docker-compose.yml` or `docker-compose up -f  docker-compose.download.yml` instead of `sh build-local.sh` to start the containers.
+
 
 #### Install locally without docker
 Install script has been tested on Linux Ubuntu 18.04 LTS and MacOSX.
